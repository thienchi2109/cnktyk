--- conflicted
+++ resolved
@@ -1,26 +1,15 @@
-import { redirect } from 'next/navigation';
-import { getCurrentUser } from '@/lib/auth/server';
-import { BulkSubmissionWizard } from '@/components/submissions/bulk-submission-wizard';
-<<<<<<< HEAD
-import type { Metadata } from 'next';
-
-export const metadata: Metadata = {
-  title: 'Ghi nhận hàng loạt | Hệ thống quản lý',
-  description: 'Tạo bản ghi hoạt động hàng loạt cho nhóm người hành nghề',
-};
-
-export default async function BulkEnrollmentPage() {
-=======
-
-export default async function BulkSubmissionPage() {
->>>>>>> 34059c9b
-  const user = await getCurrentUser();
-  if (!user) redirect('/auth/signin');
-  if (!['DonVi', 'SoYTe'].includes(user.role)) redirect('/auth/error?error=AccessDenied');
-
-  return (
-    <div className="max-w-7xl mx-auto">
-      <BulkSubmissionWizard />
-    </div>
-  );
-}+import { redirect } from 'next/navigation';
+import { getCurrentUser } from '@/lib/auth/server';
+import { BulkSubmissionWizard } from '@/components/submissions/bulk-submission-wizard';
+
+export default async function BulkSubmissionPage() {
+  const user = await getCurrentUser();
+  if (!user) redirect('/auth/signin');
+  if (!['DonVi', 'SoYTe'].includes(user.role)) redirect('/auth/error?error=AccessDenied');
+
+  return (
+    <div className="max-w-7xl mx-auto">
+      <BulkSubmissionWizard />
+    </div>
+  );
+}